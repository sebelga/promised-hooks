# Middleware "pre" & "post" hooks for Promises

Add middelwares to execute **before** and **after** your Promises.

[![npm version](https://badge.fury.io/js/promised-hooks.svg)](https://badge.fury.io/js/promised-hooks) [![Build Status](https://travis-ci.org/sebelga/promised-hooks.svg?branch=master)](https://travis-ci.org/sebelga/promised-hooks) 
[![Coverage Status](https://coveralls.io/repos/github/sebelga/promised-hooks/badge.svg?branch=master)](https://coveralls.io/github/sebelga/promised-hooks?branch=master)

## Install

```sh
yarn add promised-hooks
# or
npm install promised-hooks --save`
```

## Warp your Class/function/object

In order to add "pre" and "post" hooks to your promise you need to wrap their containing object (Class/function/object)

```js
const hooks = require('promised-hooks');

// Class
class User {
    // some method that returns a Promise
    someMethod() { ... }
}

// Function
function User() {
}
User.prototype.someMethod = function someMethod() { ... }

// Object
const api = {
    save: function() { ... }
};

// Wrap them to add "pre" and "post" hooks functionalities to their methods
hooks.wrap(User);
hooks.wrap(api);

```

## Add middleware

### pre() method

Adds a middelware to a promise that will be resolved or rejected **before** the method you are targetting. If the middelware rejects the Promise the original method is **not executed**.
All the parameters sent to the original methods are available in the arguments of your middleware.  


```js
const hooks = require('promised-hooks');

class User {
	// instance methods
    save() { ... }

	// works also with static methods
    static otherMethod() { ... }
}

hooks.wrap(User);

User.pre('save', doSometingBeforeSaving);

function doSometingBeforeSaving()  {
<<<<<<< HEAD
	// Retrieve the arguments passed is needed
	const args = Array.prototype.slice.apply(arguments);

	// the scope (this) is the original Object wrapped

	// return a Promise
	return new Promise((resolve, reject) => {

		// ... do some async stuff

		// then resolve or reject
		resolve();
	});
=======
    // Access the arguments passed if needed
    const args = Array.prototype.slice.apply(arguments);

    // the scope (this) is the original Object wrapped

    // return a Promise
    return new Promise((resolve, reject) => {

        // ... do some async stuff

        // then resolve or reject
        resolve();
    });
>>>>>>> fe9fecc8
}

```

#### Override
You can override the original arguments sent to the target method by resolving the middleware with an object containing an "__override" property.

```js
User.pre('save', doSometingBeforeSaving);

function doSometingBeforeSaving()  {
	return new Promise((resolve, reject) => {
        // ...

        resolve({ __override: 123 }); // single argument
        // or
        resolve({ __override: [ 123, 'arg2' ] }); // multi arguments
    });

    /**
     * With the above override, the User.save() method will
     * receive those arguments instead of the one originally provided
     */
}

```

### post() method
Adds a middelware to be executed **after** the method you are targetting has been **resolved**. If the post middleware fails and rejects the Promise, the original Promise still resolves and the "post" errors are added the response (see below).

If you resolve your post middelware with an object containing an "__override" property (same as with "pre" hook), it **will override** the original response.

```js
const hooks = require('promised-hooks');

class User {
	// instance methods
	save() { ... }

	// works also with static (prototype) methods
	static otherMethod() { ... }
}

hooks.wrap(User);

<<<<<<< HEAD
User.post('save', postMiddleware1);
User.post('save', postMiddleware2);
=======
// Several middleware can be added at once with an Array
User.post('save', [postMiddleware1, postMiddleware2]);
>>>>>>> fe9fecc8

function postMiddleware1(data) {
    // data is the resolved value from the original promised method
    // or previous "post" hooks with an __override property

    // do some async stuff ...

    // and resolve a Promise
    return Promise.resolve();

    // If needed, you can override the response
    return Promise.resolve({ __override: 'my new response' });
}

function postMiddleware2(data) {
    return new Promise((resolve, reject) => {
        // call async service...
        myApi.doSomething((err) => {
            if (err) {
                /* if the async fails you would then reject your promise.
                 * The original response is *not* overriden
                 * (see errors in "post" hook below)
                 */
                return reject(err);
            }

            // no error
            return resolve();
        });
    });
}

```

#### Errors in "post" hooks

If one of the "post" hook fails and rejects its Promise then a **Symbol** is added on the response containing an Array with the errors.
If the response is a primitive('string', 'number', boolean) then it is first **converted to an object** with a "result" property.

```js
// For example, if the response returned by the targeted method is:
'my response'

// in case there are "post" hooks error it will be converted to:
{
    result: 'my response'
}
```

You access the errors Array with the `hooks.ERRORS` Symbol.

```js
const hooks = require('promised-hooks');

class User {
	save() { ... }
}

hooks.wrap(User);

User.post('save', postMiddleware);

function postMiddleware() {
    return new Promise((resolve, reject) => {
    	// call async service...
    	myApi.doSomething((err) => {
<<<<<<< HEAD
			if (err) {
				/* if the async fails you would then reject your promise.
				 * The original response (data) will *not* be overriden
				 * but will be converted to an object with 2 properties:
				 *  {
					    result: ... // the original response
					    errorsPostHook: [...] // array of errors from "post" hooks
				    }
				*/
				return reject(err);
			}

			// no error
			return resolve();
=======
            if (err) {
                return reject(err);
            }
            return resolve();
>>>>>>> fe9fecc8
    	});
    });
}

// Somewhere else in your code

const user = new User();

user.save().then((response) => {
    // The save occurred without issue but
    // let's check for any "post" hook error
    if (response[hooks.ERRORS]) {
        // deal with errors
    }
    ...
});

```

## Scope (this)

The scope (this) of the middelware is set by default on the "wrapped" object. If you need to change it at runtime, you can declare a `__scopeHook` function
on the object that will be called for each hook. This method, when called, receives 3 parameters: 

- the target method
- the arguments (array of arguments sent to the targeted method)
- the hook method name

```js
class User {
    save() {}

    __scopeHook(targetMethod, args, hookMethod) {
        console.log(targetMethod); // "save"
        console.log(args); // [123]
        console.log(hookMethod); // "hashPassword"

        // You can here return any object for the scope

        if (hookMethod === 'hashPassword') {
            return { x: 'abc' }; // set the scope
        }

        // If you return "undefined" the scope is not changed
        return undefined;
    }
}
hooks.wrap(User);

User.pre('save', function hashPassword() {
    // Check the scope
    console.log(this); // { x: 'abc' }
});

// ...

const user = new User();
user.save(123).then( ... );

```

## Example

```js
const hooks = require('promised-hooks');

class User {
    save(userData) {
        return new Promise((resolve, reject) {
            // ...your logic to save a user then
            resolve(response);
        });
    }

    // works also on static methods
    static otherMethod() { ... }
}

// Wrap the class to add hooks functionalities
hooks.wrap(User);

// Hash a user password before saving
User.pre('save', (userData) => {
    /**
     * INFO: If you need to access the User class from this middelware
     * you can not use an arrow function as the scope is lost.
     * Use a normal function and *this* will be your Class
    */

    if (typeof userData.password !== 'undefined') {
        userData.password = hashString(userData.password);
    }

    return Promise.resolve();

    // ----------

    function hashString(str) {
        // ... logic to hash a string
        return hashedString;
    }
});

// Let's email our newly created user
User.post('save', (response) => {
    // response is what the target method returns
    const email = response.email;

    // Return a method that returns a Promise
    return yourMailService.sendEmail(email);
});

// Create new user
const user = new User();

// Save user
user.save({ name: 'John', password: 'snow' })
    .then((response) => {
        // Save success

        // Check if there are any errors in our "post" middleware
        if (response.[hooks.ERRORS]) {
            // deal with Post hook error
        }

    }, (err) => {
        // Save failed
    });

```

## Credits
I have been inspired by the [hooks-fixed](https://github.com/vkarpov15/hooks-fixed) library from @vkarpov15 to write this small utility.<|MERGE_RESOLUTION|>--- conflicted
+++ resolved
@@ -66,21 +66,6 @@
 User.pre('save', doSometingBeforeSaving);
 
 function doSometingBeforeSaving()  {
-<<<<<<< HEAD
-	// Retrieve the arguments passed is needed
-	const args = Array.prototype.slice.apply(arguments);
-
-	// the scope (this) is the original Object wrapped
-
-	// return a Promise
-	return new Promise((resolve, reject) => {
-
-		// ... do some async stuff
-
-		// then resolve or reject
-		resolve();
-	});
-=======
     // Access the arguments passed if needed
     const args = Array.prototype.slice.apply(arguments);
 
@@ -94,7 +79,6 @@
         // then resolve or reject
         resolve();
     });
->>>>>>> fe9fecc8
 }
 
 ```
@@ -140,13 +124,8 @@
 
 hooks.wrap(User);
 
-<<<<<<< HEAD
-User.post('save', postMiddleware1);
-User.post('save', postMiddleware2);
-=======
 // Several middleware can be added at once with an Array
 User.post('save', [postMiddleware1, postMiddleware2]);
->>>>>>> fe9fecc8
 
 function postMiddleware1(data) {
     // data is the resolved value from the original promised method
@@ -213,27 +192,10 @@
     return new Promise((resolve, reject) => {
     	// call async service...
     	myApi.doSomething((err) => {
-<<<<<<< HEAD
-			if (err) {
-				/* if the async fails you would then reject your promise.
-				 * The original response (data) will *not* be overriden
-				 * but will be converted to an object with 2 properties:
-				 *  {
-					    result: ... // the original response
-					    errorsPostHook: [...] // array of errors from "post" hooks
-				    }
-				*/
-				return reject(err);
-			}
-
-			// no error
-			return resolve();
-=======
             if (err) {
                 return reject(err);
             }
             return resolve();
->>>>>>> fe9fecc8
     	});
     });
 }
